--- conflicted
+++ resolved
@@ -130,13 +130,24 @@
 pip install -r requirements.txt -e . bitsandbytes
 ```
 
-<<<<<<< HEAD
 ### Using venv
 ```bash
 git clone https://github.com/boson-ai/higgs-audio.git && cd higgs-audio
 python3 -m venv .venv && source .venv/bin/activate
 pip install -r requirements.txt -e . bitsandbytes
-=======
+```
+
+### Direct pip install
+```bash
+git clone https://github.com/boson-ai/higgs-audio.git && cd higgs-audio
+pip install -r requirements.txt -e . bitsandbytes
+```
+
+### Using conda with local environment
+```bash
+git clone https://github.com/boson-ai/higgs-audio.git
+cd higgs-audio
+
 conda create -y --prefix ./conda_env --override-channels --strict-channel-priority --channel "conda-forge" "python==3.10.*"
 conda activate ./conda_env
 pip install -r requirements.txt
@@ -145,13 +156,6 @@
 # Uninstalling environment:
 conda deactivate
 conda remove -y --prefix ./conda_env --all
->>>>>>> 14f5f72b
-```
-
-### Direct pip install
-```bash
-git clone https://github.com/boson-ai/higgs-audio.git && cd higgs-audio
-pip install -r requirements.txt -e . bitsandbytes
 ```
 
 </details>
@@ -370,13 +374,8 @@
 
 Higgs Audio v2 adopts the "generation variant" depicted in the architecture figure above. Its strong performance is driven by three key technical innovations:
 - We developed an automated annotation pipeline that leverages multiple ASR models, sound event classification models, and our in-house audio understanding model. Using this pipeline, we cleaned and annotated 10 million hours audio data, which we refer to as **AudioVerse**. The in-house understanding model is finetuned on top of [Higgs Audio v1 Understanding](https://www.boson.ai/blog/higgs-audio), which adopts the "understanding variant" shown in the architecture figure.
-<<<<<<< HEAD
-- We trained a unified audio tokenizer from scratch that captures both semantic and acoustic features. Learn more in the [tokenizer blog](./tech_blogs/TOKENIZER_BLOG.md).
+- We trained a unified audio tokenizer from scratch that captures both semantic and acoustic features. We also open-sourced our evaluation set on [HuggingFace](https://huggingface.co/datasets/bosonai/AudioTokenBench). Learn more in the [tokenizer blog](./tech_blogs/TOKENIZER_BLOG.md).
 - We proposed the DualFFN architecture, which enhances the LLM's ability to model acoustics tokens with minimal computational overhead. See the [architecture blog](./tech_blogs/ARCHITECTURE_BLOG.md).
-=======
-- We trained a unified audio tokenizer from scratch that captures both semantic and acoustic features. We also open-sourced our evaluation set on [HuggingFace](https://huggingface.co/datasets/bosonai/AudioTokenBench). Learn more in the [tokenizer blog](./tech_blogs/TOKENIZER_BLOG.md).
-- We proposed the DualFFN architecture, which enhances the LLM’s ability to model acoustics tokens with minimal computational overhead. See the [architecture blog](./tech_blogs/ARCHITECTURE_BLOG.md).
->>>>>>> 14f5f72b
 
 ## Evaluation
 
